--- conflicted
+++ resolved
@@ -42,11 +42,15 @@
 5. **`color(String, f32, f32, f32, f32)`**  
    Sets the color of the object identified by the given name. The parameters `f32, f32, f32, f32` represent red, green, blue, and alpha (opacity) values, each ranging from 0.0 to 1.0.
 
-<<<<<<< HEAD
 6. **`wipe()`**
    Wipes all drawings from the workspace.
-=======
+
+7. **`exists(String)`**
+   Returns whether the drawer exists with that specific ID.
+   
 ### Project showcase
 **The application is subject to change, this video depicts the first release**
 https://youtu.be/NcGhhBk8_k4
->>>>>>> 7298ed79
+
+6. **`wipe()`**
+   Wipes all drawings from the workspace.